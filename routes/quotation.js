// =============================================================================
// QUOTATION MANAGEMENT ROUTES
// =============================================================================
// This module handles all quotation-related endpoints including creation,
// retrieval, updates, and management of quotations and their offers.

const express = require('express');
const router = express.Router();
const { authenticateToken, authorize } = require('../middleware/auth');
const QuotationHeader = require('../models/quotationHeader.model');
const QuotationOffer = require('../models/quotationOffer.model');
const OfferItem = require('../models/offerItem.model');
const User = require('../models/user.model');
const { sendQuotationNotificationEmail } = require('../utils/emailUtils');
const { hasPermission, hasAnyPermission, getAllUserPermissions } = require('../utils/permissionHelper');
const {
  createQuotationHeader,
  createQuotationOffer,
  getQuotationHeaderById,
  getQuotationOfferById,
  getQuotationOffers,
  updateQuotationHeader,
  updateQuotationOffer,
  deleteQuotationHeader,
  deleteQuotationOffer,
  getQuotations,
  updateLastFollowUp,
  updateLastFollowUpAll,
  generateQuotationNumber,
  formatPrice,
  migrateOfferNumbers
} = require('../utils/quotationHelper');

// =============================================================================
// QUOTATION LISTING ROUTES
// =============================================================================

<<<<<<< HEAD
// Get all quotations for the authenticated user
router.get('/', authenticateToken, authorize(['quotation_view']), async (req, res) => {
=======
/**
 * GET /api/quotations
 * Permission: placeholder_test (temporary - should be quotation_view)
 * Description: Get filtered quotations based on user role and permissions
 */
router.get('/', authenticateToken, authorize(['placeholder_test']), async (req, res) => {
>>>>>>> ccbc90f9
  try {
    const { page = 1, limit = 10, filterMode = 'all', ...filters } = req.query;
    
    // Get user with permissions
    const user = await require('../models/user.model').findById(req.user.userId).populate('permissions');
    const userPermissions = user.permissions.map(p => p.name);
    
    let userFilters = { ...filters };
    
    // Apply role-based filtering based on filterMode
    if (filterMode === 'my_quotations') {
      // Show only quotations where user is the requester (from their RFQs)
      const { RFQ } = require('../models/rfq.model');
      
      // Find RFQs where this user is the requester and quotation was created
      const rfqsWithQuotations = await RFQ.find({
        requesterId: req.user.userId,
        quotationId: { $exists: true, $ne: null }
      }).select('quotationId');
      
      const quotationIds = rfqsWithQuotations.map(rfq => rfq.quotationId);
      
      if (quotationIds.length > 0) {
        userFilters._id = { $in: quotationIds };
      } else {
        // No quotations from user's RFQs, return empty result
        userFilters._id = { $in: [] };
      }
    } else if (filterMode === 'created_by_me') {
      // Show only quotations created by this user
      userFilters.creatorId = req.user.userId;
    } else if (filterMode === 'approve_rfq') {
      // Show only RFQs where user is the approver (this is handled in RFQ route, not here)
      // This filter mode is not applicable for quotations
      return res.status(400).json({
        success: false,
        message: 'approve_rfq filter mode is not applicable for quotations'
      });
    } else if (filterMode === 'all_viewer') {
      // filterMode === 'all_viewer' - Show all quotations for users with all_quotation_viewer permission
      const hasAllQuotationViewerPermission = userPermissions.includes('all_quotation_viewer');
      
      if (!hasAllQuotationViewerPermission) {
        return res.status(403).json({
          success: false,
          message: 'Access denied. All quotation viewer permission required.'
        });
      }
      // No additional filtering needed for users with all_quotation_viewer permission
    } else {
      // filterMode === 'all' - Show all quotations (admin/manager view)
      const hasAdminPermission = userPermissions.includes('quotation_admin') || 
                                 userPermissions.includes('admin') ||
                                 userPermissions.includes('manager');
      
      if (!hasAdminPermission) {
        return res.status(403).json({
          success: false,
          message: 'Access denied. Admin permission required to view all quotations.'
        });
      }
      // No additional filtering needed for admin users
    }
    
    const result = await getQuotations(userFilters, { page: parseInt(page), limit: parseInt(limit) });
    
    // Additional security check: Filter out quotations the user shouldn't see
    const { RFQ } = require('../models/rfq.model');
    const filteredQuotations = [];
    
    // Check if user has all_quotation_viewer permission - if so, bypass individual access checks
    const hasAllQuotationViewerPermission = userPermissions.includes('all_quotation_viewer');
    const hasAdminPermission = userPermissions.includes('quotation_admin') || 
                               userPermissions.includes('admin') ||
                               userPermissions.includes('manager');
    
    for (const quotation of result.quotations) {
      let canAccess = false;
      
      // If user has all_quotation_viewer or admin permission, or if filterMode is all/all_viewer, they can see all quotations
      if (hasAllQuotationViewerPermission || hasAdminPermission || filterMode === 'all' || filterMode === 'all_viewer') {
        canAccess = true;
      } else {
      
        // Check if user is the creator, requester, or approver
        const header = quotation.header;
        if (header.creatorId && (header.creatorId._id ? header.creatorId._id.toString() : header.creatorId.toString()) === req.user.userId.toString()) {
          canAccess = true;
        } else if (header.requesterId && (header.requesterId._id ? header.requesterId._id.toString() : header.requesterId.toString()) === req.user.userId.toString()) {
          canAccess = true;
        } else if (header.approverId && (header.approverId._id ? header.approverId._id.toString() : header.approverId.toString()) === req.user.userId.toString()) {
          canAccess = true;
        }
        
        // Check if user is the requester (from RFQ)
        if (!canAccess) {
          const rfq = await RFQ.findOne({
            quotationId: quotation.header._id,
            requesterId: req.user.userId
          });
          if (rfq) {
            canAccess = true;
          }
        }
        
        // Check if user is the approver (from RFQ)
        if (!canAccess) {
          const rfq = await RFQ.findOne({
            quotationId: quotation.header._id,
            approverId: req.user.userId
          });
          if (rfq) {
            canAccess = true;
          }
        }
      }
      
      if (canAccess) {
        filteredQuotations.push(quotation);
      }
    }
    
    // Update result with filtered quotations
    result.quotations = filteredQuotations;
    
    // Simplify the response - only include essential data
    const simplifiedQuotations = result.quotations.map(quotation => ({
      header: {
        _id: quotation.header._id,
        quotationNumber: quotation.header.quotationNumber,
        customerName: quotation.header.customerName,
        contactPerson: quotation.header.contactPerson,
        status: quotation.header.status,
        selectedOfferId: quotation.header.selectedOfferId,
        selectedOfferItemIds: quotation.header.selectedOfferItemIds,
        lastFollowUpDate: quotation.header.lastFollowUpDate,
        followUpStatus: quotation.header.followUpStatus,
        marketingName: quotation.header.marketingName,
        createdAt: quotation.header.createdAt,
        updatedAt: quotation.header.updatedAt
      },
      offers: quotation.offers.map(offerGroup => ({
        original: offerGroup.original ? {
          _id: offerGroup.original._id,
          offerNumber: offerGroup.original.offerNumber,
          offerNumberInQuotation: offerGroup.original.offerNumberInQuotation,
          totalPrice: offerGroup.original.totalPrice,
          totalNetto: offerGroup.original.totalNetto,
          totalDiscount: offerGroup.original.totalDiscount,
          excludePPN: offerGroup.original.excludePPN,
          isFullyAccepted: offerGroup.original.isFullyAccepted,
          isPartiallyAccepted: offerGroup.original.isPartiallyAccepted,
          acceptedItemsCount: offerGroup.original.acceptedItemsCount,
          totalItemsCount: offerGroup.original.totalItemsCount,
          revision: offerGroup.original.revision,
          notes: offerGroup.original.notes,
          notesImages: offerGroup.original.notesImages || [],
          offerItems: offerGroup.original.offerItems || []
        } : null,
        revisions: offerGroup.revisions.map(revision => ({
          _id: revision._id,
          offerNumber: revision.offerNumber,
          offerNumberInQuotation: revision.offerNumberInQuotation,
          totalPrice: revision.totalPrice,
          totalNetto: revision.totalNetto,
          totalDiscount: revision.totalDiscount,
          excludePPN: revision.excludePPN,
          isFullyAccepted: revision.isFullyAccepted,
          isPartiallyAccepted: revision.isPartiallyAccepted,
          acceptedItemsCount: revision.acceptedItemsCount,
          totalItemsCount: revision.totalItemsCount,
          revision: revision.revision,
          notes: revision.notes,
          notesImages: revision.notesImages || [],
          offerItems: revision.offerItems || []
        }))
      }))
    }));
    
    
    res.json({
      success: true,
      data: simplifiedQuotations,
      pagination: result.pagination,
      message: 'Quotations retrieved successfully'
    });
  } catch (error) {
    console.error('Error getting quotations:', error);
    res.status(400).json({
      success: false,
      message: error.message
    });
  }
});

// Get all quotations for users with all_quotation_viewer permission
/**
 * GET /api/quotations/all
 * Permission: all_quotation_viewer
 * Description: Get all quotations regardless of user role (for viewers with special permission)
 */
router.get('/all', authenticateToken, authorize(['all_quotation_viewer']), async (req, res) => {
  try {
    const { page = 1, limit = 10, filterMode = 'all_viewer', ...filters } = req.query;
    
    // Get user with permissions
    const user = await require('../models/user.model').findById(req.user.userId).populate('permissions');
    const userPermissions = user.permissions.map(p => p.name);
    
    // Check if user has all_quotation_viewer permission
    const hasAllQuotationViewerPermission = true
    
    if (!hasAllQuotationViewerPermission) {
      return res.status(403).json({
        success: false,
        message: 'Access denied. all_quotation_viewer permission required to view all quotations.'
      });
    }
    
    // Set filterMode to all_viewer for this route
    const userFilters = { ...filters, filterMode: 'all_viewer' };
    
    // No additional filtering needed - show all quotations
    const result = await getQuotations(userFilters, { page: parseInt(page), limit: parseInt(limit) });
    
    // Simplify the response - only include essential data
    const simplifiedQuotations = result.quotations.map(quotation => ({
      header: {
        _id: quotation.header._id,
        quotationNumber: quotation.header.quotationNumber,
        customerName: quotation.header.customerName,
        contactPerson: quotation.header.contactPerson,
        status: quotation.header.status,
        selectedOfferId: quotation.header.selectedOfferId,
        selectedOfferItemIds: quotation.header.selectedOfferItemIds,
        lastFollowUpDate: quotation.header.lastFollowUpDate,
        followUpStatus: quotation.header.followUpStatus,
        marketingName: quotation.header.marketingName,
        createdAt: quotation.header.createdAt,
        updatedAt: quotation.header.updatedAt
      },
      offers: quotation.offers.map(offerGroup => ({
        original: offerGroup.original ? {
          _id: offerGroup.original._id,
          offerNumber: offerGroup.original.offerNumber,
          offerNumberInQuotation: offerGroup.original.offerNumberInQuotation,
          totalPrice: offerGroup.original.totalPrice,
          totalNetto: offerGroup.original.totalNetto,
          totalDiscount: offerGroup.original.totalDiscount,
          excludePPN: offerGroup.original.excludePPN,
          isFullyAccepted: offerGroup.original.isFullyAccepted,
          isPartiallyAccepted: offerGroup.original.isPartiallyAccepted,
          acceptedItemsCount: offerGroup.original.acceptedItemsCount,
          totalItemsCount: offerGroup.original.totalItemsCount,
          revision: offerGroup.original.revision,
          notes: offerGroup.original.notes,
          notesImages: offerGroup.original.notesImages || [],
          offerItems: offerGroup.original.offerItems || []
        } : null,
        revisions: offerGroup.revisions.map(revision => ({
          _id: revision._id,
          offerNumber: revision.offerNumber,
          offerNumberInQuotation: revision.offerNumberInQuotation,
          totalPrice: revision.totalPrice,
          totalNetto: revision.totalNetto,
          totalDiscount: revision.totalDiscount,
          excludePPN: revision.excludePPN,
          isFullyAccepted: revision.isFullyAccepted,
          isPartiallyAccepted: revision.isPartiallyAccepted,
          acceptedItemsCount: revision.acceptedItemsCount,
          totalItemsCount: revision.totalItemsCount,
          revision: revision.revision,
          notes: revision.notes,
          notesImages: revision.notesImages || [],
          offerItems: revision.offerItems || []
        }))
      }))
    }));
    
    res.json({
      success: true,
      data: simplifiedQuotations,
      pagination: result.pagination,
      message: 'All quotations retrieved successfully'
    });
  } catch (error) {
    console.error('Error fetching all quotations:', error);
    res.status(500).json({
      success: false,
      message: 'Failed to fetch all quotations'
    });
  }
});

// Debug endpoint to check offer items
router.get('/debug/offer-items', authenticateToken, authorize(['quotation_view']), async (req, res) => {
  try {
    const { quotationNumber } = req.query;
    
    if (!quotationNumber) {
      return res.status(400).json({
        success: false,
        message: 'quotationNumber is required'
      });
    }
    
    // Find the quotation header
    const header = await QuotationHeader.findOne({ quotationNumber });
    if (!header) {
      return res.status(404).json({
        success: false,
        message: 'Quotation not found'
      });
    }
    
    // Find offers for this header
    const offers = await QuotationOffer.find({ quotationHeaderId: header._id });
    // Find offer items for these offers
    const offerIds = offers.map(offer => offer._id);
    const offerItems = await OfferItem.find({ quotationOfferId: { $in: offerIds } });
    
    // Group offer items by offer ID
    const itemsByOffer = {};
    offerItems.forEach(item => {
      const offerId = item.quotationOfferId.toString();
      if (!itemsByOffer[offerId]) {
        itemsByOffer[offerId] = [];
      }
      itemsByOffer[offerId].push(item);
    });

    // Attach offer items to offers
    offers.forEach(offer => {
      const offerId = offer._id.toString();
      offer.offerItems = itemsByOffer[offerId] || [];
    });

    // Group offers by offerNumberInQuotation (same logic as getQuotationOffers)
    const groupedOffers = [];
    const offerGroups = {};

    offers.forEach(offer => {
      let offerNumber = offer.offerNumberInQuotation;
      if (!offerNumber) {
        const match = offer.offerNumber.match(/-(\d+)(?:-Rev\d+)?$/);
        offerNumber = match ? parseInt(match[1], 10) : 1;
      }
      
      if (!offerGroups[offerNumber]) {
        offerGroups[offerNumber] = {
          original: null,
          revisions: []
        };
      }

      if (offer.revision === 0) {
        offerGroups[offerNumber].original = offer;
      } else {
        offerGroups[offerNumber].revisions.push(offer);
      }
    });

    // Convert to array and sort
    Object.keys(offerGroups).forEach(offerNumber => {
      const group = offerGroups[offerNumber];
      if (group.original) {
        group.revisions.sort((a, b) => a.revision - b.revision);
        groupedOffers.push(group);
      }
    });

    groupedOffers.sort((a, b) => {
      const aNumber = a.original.offerNumberInQuotation || 1;
      const bNumber = b.original.offerNumberInQuotation || 1;
      return aNumber - bNumber;
    });

    res.json({
      success: true,
      data: {
        header: {
          _id: header._id,
          quotationNumber: header.quotationNumber,
          customerName: header.customerName,
          contactPerson: header.contactPerson,
          status: header.status,
          selectedOfferId: header.selectedOfferId,
          selectedOfferItemIds: header.selectedOfferItemIds,
          lastFollowUpDate: header.lastFollowUpDate,
          createdAt: header.createdAt,
          updatedAt: header.updatedAt
        },
        offers: groupedOffers.map(offerGroup => ({
          original: offerGroup.original ? {
            _id: offerGroup.original._id,
            offerNumber: offerGroup.original.offerNumber,
            offerNumberInQuotation: offerGroup.original.offerNumberInQuotation,
            totalPrice: offerGroup.original.totalPrice,
            totalNetto: offerGroup.original.totalNetto,
            totalDiscount: offerGroup.original.totalDiscount,
            excludePPN: offerGroup.original.excludePPN,
            isFullyAccepted: offerGroup.original.isFullyAccepted,
            isPartiallyAccepted: offerGroup.original.isPartiallyAccepted,
            acceptedItemsCount: offerGroup.original.acceptedItemsCount,
            totalItemsCount: offerGroup.original.totalItemsCount,
            revision: offerGroup.original.revision,
            notes: offerGroup.original.notes,
            notesImages: offerGroup.original.notesImages || [],
            offerItems: offerGroup.original.offerItems || []
          } : null,
          revisions: offerGroup.revisions.map(revision => ({
            _id: revision._id,
            offerNumber: revision.offerNumber,
            offerNumberInQuotation: revision.offerNumberInQuotation,
            totalPrice: revision.totalPrice,
            totalNetto: revision.totalNetto,
            totalDiscount: revision.totalDiscount,
            excludePPN: revision.excludePPN,
            isFullyAccepted: revision.isFullyAccepted,
            isPartiallyAccepted: revision.isPartiallyAccepted,
            acceptedItemsCount: revision.acceptedItemsCount,
            totalItemsCount: revision.totalItemsCount,
            revision: revision.revision,
            notes: revision.notes,
            notesImages: revision.notesImages || [],
            offerItems: revision.offerItems || []
          }))
        }))
      }
    });
  } catch (error) {
    console.error('Error in debug endpoint:', error);
    res.status(500).json({
      success: false,
      message: error.message
    });
  }
});

// Create new quotation (header + first offer)
// =============================================================================
// QUOTATION CRUD ROUTES
// =============================================================================

/**
 * POST /api/quotations
 * Permission: quotation_create
 * Description: Create a new quotation
 */
router.post('/', authenticateToken, authorize(['quotation_create']), async (req, res) => {
  try {
    const { headerData, offerData, rfqId } = req.body;
    
    // If rfqId is provided, validate and update RFQ status
    if (rfqId) {
      const { RFQ } = require('../models/rfq.model');
      const rfq = await RFQ.findById(rfqId);
      
      if (!rfq) {
        return res.status(404).json({
          success: false,
          message: 'RFQ not found'
        });
      }
      
      if (rfq.status !== 'approved') {
        return res.status(400).json({
          success: false,
          message: 'RFQ must be approved before creating quotation'
        });
      }
      
      if (rfq.quotationCreatorId.toString() !== req.user.userId.toString()) {
        return res.status(403).json({
          success: false,
          message: 'You are not authorized to create quotation for this RFQ'
        });
      }
    }
    
    // If RFQ was provided, get RFQ data and transfer it to offerData
    if (rfqId) {
      const { RFQ, RFQItem } = require('../models/rfq.model');
      
      // Get RFQ with populated items
      const rfq = await RFQ.findById(rfqId).populate('items');
      
      if (rfq) {
        // Transfer RFQ data to header data if not already provided
        if (!headerData.customerName) {
          headerData.customerName = rfq.customerName;
          headerData.contactPerson = rfq.contactPerson;
        }
        
        // Transfer RFQ items to offer items
        if (rfq.items && rfq.items.length > 0) {
          const rfqOfferItems = rfq.items.map((rfqItem, index) => ({
            itemNumber: index + 1,
            karoseri: rfqItem.karoseri,
            chassis: rfqItem.chassis,
            drawingSpecification: rfqItem.drawingSpecification,
            specifications: rfqItem.specifications, // Already in the correct format
            price: rfqItem.price,
            netto: rfqItem.priceNet,  // Map RFQ priceNet to offer item netto
            discountType: 'percentage',  // Default discount type
            discountValue: 0,            // Default discount value
            notes: rfqItem.notes
          }));
          
          // Replace offerData.offerItems with RFQ items
          offerData.offerItems = rfqOfferItems;
        }
      }
    }

    // Prepare user fields for quotation header
    let userFields = {
      requesterId: req.user.userId,
      approverId: req.user.userId, // Default to current user, can be updated later
      creatorId: req.user.userId,
      marketingName: req.user.fullName ? req.user.fullName.split(' ')[0] : req.user.email
    };
    
    // If RFQ was provided, use RFQ user assignments
    if (rfqId) {
      const { RFQ } = require('../models/rfq.model');
      const rfq = await RFQ.findById(rfqId);
      if (rfq) {
        // Get requester details for marketing name
        const requester = await User.findById(rfq.requesterId).select('fullName email');
        const marketingName = requester?.fullName ? requester.fullName.split(' ')[0] : requester?.email || 'Unknown';
        
        userFields = {
          requesterId: rfq.requesterId,
          approverId: rfq.approverId,
          creatorId: rfq.quotationCreatorId,
          marketingName: marketingName
        };
      }
    }
    
    // Create quotation header
    const header = await createQuotationHeader({
      ...headerData,
      ...userFields
    });

    // Create first offer (now with RFQ data if applicable)
    const offer = await createQuotationOffer(header.quotationNumber, {
      ...offerData,
      requesterId: header.requesterId,
      approverId: header.approverId,
      creatorId: header.creatorId,
      marketingName: header.marketingName
    });

    // If RFQ was provided, update its status
    if (rfqId) {
      const { RFQ } = require('../models/rfq.model');
      
      // Update RFQ status and link to quotation
      await RFQ.findByIdAndUpdate(rfqId, {
        status: 'quotation_created',
        quotationId: header._id,
        quotationCreatedAt: new Date()
      });
    }

    // Send email notifications
    try {
      // Get user details for email notifications
      const requester = await User.findById(header.requesterId).select('email fullName');
      const approver = await User.findById(header.approverId).select('email fullName');
      
      // Email to requester
      if (requester && requester.email) {
        sendQuotationNotificationEmail(
          requester.email,
          header.quotationNumber,
          'created',
          requester.fullName || requester.email
        );
      }
      
      // Email to approver (if different from requester)
      if (approver && approver.email && approver._id.toString() !== requester._id.toString()) {
        sendQuotationNotificationEmail(
          approver.email,
          header.quotationNumber,
          'created',
          approver.fullName || approver.email
        );
      }
    } catch (emailError) {
      console.error('Error sending email notifications:', emailError);
      // Don't fail the request if email fails
    }

    res.status(201).json({
      success: true,
      data: { header, offer },
      message: 'Quotation created successfully'
    });
  } catch (error) {
    console.error('Error creating quotation:', error);
    res.status(400).json({
      success: false,
      message: error.message
    });
  }
});

// Get specific quotation by ID
<<<<<<< HEAD
router.get('/by-id/:quotationId', authenticateToken, authorize(['quotation_view']), async (req, res) => {
=======
// =============================================================================
// QUOTATION RETRIEVAL ROUTES
// =============================================================================

/**
 * GET /api/quotations/by-id/:quotationId
 * Permission: placeholder_test (temporary - should be quotation_view)
 * Description: Get quotation by ID
 */
router.get('/by-id/:quotationId', authenticateToken, authorize(['placeholder_test']), async (req, res) => {
>>>>>>> ccbc90f9
  try {
    const { quotationId } = req.params;
    
    
    // Get quotation header by ID or quotationNumber
    let header;
    try {
      // First try to find by ObjectId
      header = await getQuotationHeaderById(quotationId);
    } catch (error) {
      // If that fails, try to find by quotationNumber
      header = await QuotationHeader.findOne({ quotationNumber: quotationId });
    }
    
    if (!header) {
      return res.status(404).json({ success: false, message: 'Quotation not found' });
    }
    
    // Get all offers for this quotation
    const result = await getQuotationOffers(header.quotationNumber);
    
    
    res.json({
      success: true,
      data: {
        header: result.header,
        offers: result.offers
      }
    });
  } catch (error) {
    console.error('Error fetching quotation by ID:', error);
    res.status(500).json({ success: false, message: error.message });
  }
});

// Get specific quotation by quotation number
<<<<<<< HEAD
router.get('/:quotationNumber', authenticateToken, authorize(['quotation_view']), async (req, res) => {
=======
/**
 * GET /api/quotations/:quotationNumber
 * Permission: placeholder_test (temporary - should be quotation_view)
 * Description: Get quotation by quotation number
 */
router.get('/:quotationNumber', authenticateToken, authorize(['placeholder_test']), async (req, res) => {
>>>>>>> ccbc90f9
  try {
    const { quotationNumber } = req.params;
    const result = await getQuotationOffers(quotationNumber);


    res.json({
      success: true,
      data: result,
      message: 'Quotation retrieved successfully'
    });
  } catch (error) {
    console.error('Error getting quotation:', error);
    res.status(400).json({
      success: false,
      message: error.message
    });
  }
});

// Update quotation header
<<<<<<< HEAD
router.put('/:quotationNumber', authenticateToken, authorize(['quotation_edit']), async (req, res) => {
=======
// =============================================================================
// QUOTATION UPDATE ROUTES
// =============================================================================

/**
 * PUT /api/quotations/:quotationNumber
 * Permission: placeholder_test (temporary - should be quotation_edit)
 * Description: Update quotation header
 */
router.put('/:quotationNumber', authenticateToken, authorize(['placeholder_test']), async (req, res) => {
>>>>>>> ccbc90f9
  try {
    const { quotationNumber } = req.params;
    const updateData = req.body;

    const result = await getQuotationOffers(quotationNumber);

    const updatedHeader = await updateQuotationHeader(result.header._id, updateData);

    res.json({
      success: true,
      data: updatedHeader,
      message: 'Quotation header updated successfully'
    });
  } catch (error) {
    console.error('Error updating quotation header:', error);
    res.status(400).json({
      success: false,
      message: error.message
    });
  }
});

// Delete quotation (header + all offers + all items)
<<<<<<< HEAD
router.delete('/:quotationNumber', authenticateToken, authorize(['quotation_delete']), async (req, res) => {
=======
/**
 * DELETE /api/quotations/:quotationNumber
 * Permission: placeholder_test (temporary - should be quotation_delete)
 * Description: Delete quotation
 */
router.delete('/:quotationNumber', authenticateToken, authorize(['placeholder_test']), async (req, res) => {
>>>>>>> ccbc90f9
  try {
    const { quotationNumber } = req.params;
    const result = await getQuotationOffers(quotationNumber);

    // Collect all offer IDs for cleanup
    const offerIds = [];
    result.offers.forEach(offerGroup => {
      if (offerGroup.original) {
        offerIds.push(offerGroup.original._id);
        offerGroup.revisions.forEach(revision => {
          offerIds.push(revision._id);
        });
      } else {
        offerIds.push(offerGroup._id);
      }
    });

    // Clean up orphaned notes images before deleting offers
    const { cleanupOrphanedImages } = require('./notesImages');
    const cleanupResult = await cleanupOrphanedImages(offerIds);

    // Delete all offer items first
    await OfferItem.deleteMany({ quotationOfferId: { $in: offerIds } });

    // Delete all offers
    await QuotationOffer.deleteMany({ quotationHeaderId: result.header._id });

    // Delete header
    await deleteQuotationHeader(result.header._id);

    res.json({
      success: true,
      message: `Quotation deleted successfully. ${cleanupResult.deletedCount} orphaned images deleted, ${cleanupResult.keptCount} images kept (still used elsewhere).`,
      data: {
        cleanupResult
      }
    });
  } catch (error) {
    console.error('Error deleting quotation:', error);
    res.status(400).json({
      success: false,
      message: error.message
    });
  }
});

// ============================================================================
// QUOTATION STATUS MANAGEMENT
// ============================================================================

// Update quotation status
<<<<<<< HEAD
router.patch('/:quotationNumber/status', authenticateToken, authorize(['quotation_edit']), async (req, res) => {
=======
/**
 * PATCH /api/quotations/:quotationNumber/status
 * Permission: placeholder_test (temporary - should be quotation_edit)
 * Description: Update quotation status
 */
router.patch('/:quotationNumber/status', authenticateToken, authorize(['placeholder_test']), async (req, res) => {
>>>>>>> ccbc90f9
  try {
    const { quotationNumber } = req.params;
    const { status, reason, selectedOfferId, selectedOfferItemIds } = req.body;

    const result = await getQuotationOffers(quotationNumber);


    // Validate reason for loss/close
    if (['loss', 'close'].includes(status) && (!reason || reason.trim() === '')) {
      return res.status(400).json({ 
        success: false, 
        message: 'Reason is required for loss/close status' 
      });
    }

    // Update header
    const updateData = {
      status: { type: status || 'open', reason: reason || '' }
    };
    
    // Only set selectedOfferId and selectedOfferItemIds for 'win' status, clear them for other statuses
    if (status === 'win' && selectedOfferId) {
      updateData.selectedOfferId = selectedOfferId;
      updateData.selectedOfferItemIds = selectedOfferItemIds || [];
      
      // Mark selected items as accepted and unmark others
      const allOfferItems = await OfferItem.find({ quotationOfferId: selectedOfferId });
      
      for (const item of allOfferItems) {
        const isSelected = selectedOfferItemIds && selectedOfferItemIds.includes(item._id.toString());
        await OfferItem.findByIdAndUpdate(item._id, {
          isAccepted: isSelected,
          acceptedAt: isSelected ? new Date() : null,
          acceptedBy: isSelected ? req.user.userId : null
        });
      }
    } else if (status !== 'win') {
      updateData.selectedOfferId = null;
      updateData.selectedOfferItemIds = [];
      
      // Clear acceptance status for all items when status is not 'win'
      const allOffers = result.offers.flatMap(offerGroup => [
        ...(offerGroup.original ? [offerGroup.original] : []),
        ...(offerGroup.revisions || [])
      ]);
      
      for (const offer of allOffers) {
        await OfferItem.updateMany(
          { quotationOfferId: offer._id },
          { 
            isAccepted: false,
            acceptedAt: null,
            acceptedBy: null
          }
        );
      }
    }
    
    const updatedHeader = await updateQuotationHeader(result.header._id, updateData);

    res.json({
      success: true,
      data: updatedHeader,
      message: 'Quotation status updated successfully'
    });
  } catch (error) {
    console.error('Error updating quotation status:', error);
    res.status(400).json({
      success: false,
      message: error.message
    });
  }
});

// ============================================================================
// OFFER MANAGEMENT ROUTES
// ============================================================================

// Get all offers for a quotation
<<<<<<< HEAD
router.get('/:quotationNumber/offers', authenticateToken, authorize(['quotation_view']), async (req, res) => {
=======
// =============================================================================
// QUOTATION OFFER ROUTES
// =============================================================================

/**
 * GET /api/quotations/:quotationNumber/offers
 * Permission: placeholder_test (temporary - should be quotation_view)
 * Description: Get all offers for a quotation
 */
router.get('/:quotationNumber/offers', authenticateToken, authorize(['placeholder_test']), async (req, res) => {
>>>>>>> ccbc90f9
  try {
    const { quotationNumber } = req.params;
    const result = await getQuotationOffers(quotationNumber);


    res.json({
      success: true,
      data: result.offers,
      message: 'Offers retrieved successfully'
    });
  } catch (error) {
    console.error('Error getting offers:', error);
    res.status(400).json({
      success: false,
      message: error.message
    });
  }
});

// Create new offer for a quotation
router.post('/:quotationId/offers', authenticateToken, authorize(['quotation_edit']), async (req, res) => {
  try {
    const { quotationId } = req.params;
    const offerData = req.body;

    // Find the quotation header by ID or quotationNumber
    let header;
    try {
      // First try to find by ObjectId
      header = await getQuotationHeaderById(quotationId);
    } catch (error) {
      // If that fails, try to find by quotationNumber
      header = await QuotationHeader.findOne({ quotationNumber: quotationId });
    }
    
    if (!header) {
      return res.status(404).json({ 
        success: false, 
        message: 'Quotation not found' 
      });
    }

    const offer = await createQuotationOffer(header.quotationNumber, {
      ...offerData,
      requesterId: header.requesterId,
      approverId: header.approverId,
      creatorId: header.creatorId,
      marketingName: req.user.fullName ? req.user.fullName.split(' ')[0] : req.user.email
    });

    res.status(201).json({
      success: true,
      data: offer,
      message: 'Offer created successfully'
    });
  } catch (error) {
    console.error('Error creating offer:', error);
    res.status(400).json({
      success: false,
      message: error.message
    });
  }
});

// Update specific offer
router.put('/:quotationId/offers/:offerId', authenticateToken, authorize(['quotation_edit']), async (req, res) => {
  try {
    const { quotationId, offerId } = req.params;
    const updateData = req.body;

    // Find the quotation header by ID or quotationNumber
    let header;
    try {
      // First try to find by ObjectId
      header = await getQuotationHeaderById(quotationId);
    } catch (error) {
      // If that fails, try to find by quotationNumber
      header = await QuotationHeader.findOne({ quotationNumber: quotationId });
    }
    
    if (!header) {
      return res.status(404).json({ 
        success: false, 
        message: 'Quotation not found' 
      });
    }

    const updatedOffer = await updateQuotationOffer(offerId, updateData);

    res.json({
      success: true,
      data: updatedOffer,
      message: 'Offer updated successfully'
    });
  } catch (error) {
    console.error('Error updating offer:', error);
    res.status(400).json({
      success: false,
      message: error.message
    });
  }
});

// Delete specific offer
router.delete('/:quotationId/offers/:offerId', authenticateToken, authorize(['quotation_edit']), async (req, res) => {
  try {
    const { quotationId, offerId } = req.params;

    // Find the quotation header by ID or quotationNumber
    let header;
    try {
      // First try to find by ObjectId
      header = await getQuotationHeaderById(quotationId);
    } catch (error) {
      // If that fails, try to find by quotationNumber
      header = await QuotationHeader.findOne({ quotationNumber: quotationId });
    }
    
    if (!header) {
      return res.status(404).json({ 
        success: false, 
        message: 'Quotation not found' 
      });
    }

    // Clean up orphaned notes images before deleting the offer
    const { cleanupOrphanedImages } = require('./notesImages');
    const cleanupResult = await cleanupOrphanedImages([offerId]);

    // Delete all offer items first
    await OfferItem.deleteMany({ quotationOfferId: offerId });

    // Delete the offer
    await deleteQuotationOffer(offerId);

    res.json({
      success: true,
      message: `Offer deleted successfully. ${cleanupResult.deletedCount} orphaned images deleted, ${cleanupResult.keptCount} images kept (still used elsewhere).`,
      data: {
        cleanupResult
      }
    });
  } catch (error) {
    console.error('Error deleting offer:', error);
    res.status(400).json({
      success: false,
      message: error.message
    });
  }
});

// ============================================================================
// OFFER ITEMS MANAGEMENT ROUTES
// ============================================================================

// Get all items for a specific offer
router.get('/:quotationNumber/offers/:offerId/items', authenticateToken, authorize(['quotation_view']), async (req, res) => {
  try {
    const { quotationNumber, offerId } = req.params;

    const result = await getQuotationOffers(quotationNumber);


    const items = await OfferItem.find({ quotationOfferId: offerId })
      .sort({ itemNumber: 1 });

    res.json({
      success: true,
      data: items,
      message: 'Offer items retrieved successfully'
    });
  } catch (error) {
    console.error('Error getting offer items:', error);
    res.status(400).json({
      success: false,
      message: error.message
    });
  }
});

// Create new item for a specific offer
router.post('/:quotationNumber/offers/:offerId/items', authenticateToken, authorize(['quotation_edit']), async (req, res) => {
  try {
    const { quotationNumber, offerId } = req.params;
    const itemData = req.body;

    const result = await getQuotationOffers(quotationNumber);


    // Get the next item number
    const existingItems = await OfferItem.find({ quotationOfferId: offerId })
      .sort({ itemNumber: -1 })
      .limit(1);
    
    const nextItemNumber = existingItems.length > 0 ? existingItems[0].itemNumber + 1 : 1;

    const offerItem = new OfferItem({
      ...itemData,
      quotationOfferId: offerId,
      itemNumber: nextItemNumber
    });

    await offerItem.save();

    // Update offer totals
    const offer = await QuotationOffer.findById(offerId);
    if (offer) {
      await offer.save(); // This will trigger the pre-save hook to recalculate totals
    }

    res.status(201).json({
      success: true,
      data: offerItem,
      message: 'Offer item created successfully'
    });
  } catch (error) {
    console.error('Error creating offer item:', error);
    res.status(400).json({
      success: false,
      message: error.message
    });
  }
});

// Update specific offer item
router.put('/:quotationNumber/offers/:offerId/items/:itemId', authenticateToken, authorize(['quotation_edit']), async (req, res) => {
  try {
    const { quotationNumber, offerId, itemId } = req.params;
    const updateData = req.body;

    const result = await getQuotationOffers(quotationNumber);


    // Handle empty string for drawingSpecification
    const processedUpdateData = { ...updateData };
    if (processedUpdateData.drawingSpecification === '') {
      processedUpdateData.drawingSpecification = null;
    }

    const offerItem = await OfferItem.findByIdAndUpdate(
      itemId,
      { ...processedUpdateData, quotationOfferId: offerId },
      { new: true, runValidators: true }
    );

    if (!offerItem) {
      return res.status(404).json({
        success: false,
        message: 'Offer item not found'
      });
    }

    // Update offer totals
    const offer = await QuotationOffer.findById(offerId);
    if (offer) {
      await offer.save(); // This will trigger the pre-save hook to recalculate totals
    }

    res.json({
      success: true,
      data: offerItem,
      message: 'Offer item updated successfully'
    });
  } catch (error) {
    console.error('Error updating offer item:', error);
    res.status(400).json({
      success: false,
      message: error.message
    });
  }
});

// Delete specific offer item
router.delete('/:quotationNumber/offers/:offerId/items/:itemId', authenticateToken, authorize(['quotation_edit']), async (req, res) => {
  try {
    const { quotationNumber, offerId, itemId } = req.params;

    const result = await getQuotationOffers(quotationNumber);

    const offerItem = await OfferItem.findByIdAndDelete(itemId);

    if (!offerItem) {
      return res.status(404).json({
        success: false,
        message: 'Offer item not found'
      });
    }

    // Update offer totals
    const offer = await QuotationOffer.findById(offerId);
    if (offer) {
      await offer.save(); // This will trigger the pre-save hook to recalculate totals
    }

    res.json({
      success: true,
      message: 'Offer item deleted successfully'
    });
  } catch (error) {
    console.error('Error deleting offer item:', error);
    res.status(400).json({
      success: false,
      message: error.message
    });
  }
});

// Toggle item acceptance status
router.patch('/:quotationNumber/offers/:offerId/items/:itemId/accept', authenticateToken, authorize(['quotation_edit']), async (req, res) => {
  try {
    const { quotationNumber, offerId, itemId } = req.params;

    const result = await getQuotationOffers(quotationNumber);


    const offerItem = await OfferItem.findById(itemId);

    if (!offerItem) {
      return res.status(404).json({
        success: false,
        message: 'Offer item not found'
      });
    }

    // Toggle acceptance status
    offerItem.isAccepted = !offerItem.isAccepted;
    if (offerItem.isAccepted) {
      offerItem.acceptedAt = new Date();
      offerItem.acceptedBy = req.user.userId;
    } else {
      offerItem.acceptedAt = undefined;
      offerItem.acceptedBy = undefined;
    }

    await offerItem.save();

    // Update offer totals
    const offer = await QuotationOffer.findById(offerId);
    if (offer) {
      await offer.save(); // This will trigger the pre-save hook to recalculate totals
    }

    res.json({
      success: true,
      data: offerItem,
      message: 'Offer item acceptance status updated successfully'
    });
  } catch (error) {
    console.error('Error updating offer item acceptance:', error);
    res.status(400).json({
      success: false,
      message: error.message
    });
  }
});

// ============================================================================
// PROGRESS AND FOLLOW-UP ROUTES
// ============================================================================

// Add progress entry to quotation
router.post('/:quotationNumber/progress', authenticateToken, authorize(['quotation_edit']), async (req, res) => {
  try {
    const { quotationNumber } = req.params;
    const { progress } = req.body;

    const result = await getQuotationOffers(quotationNumber);

    const updatedHeader = await updateQuotationHeader(result.header._id, {
      $push: { progress: progress }
    });

    res.json({
      success: true,
      data: updatedHeader,
      message: 'Progress added successfully'
    });
  } catch (error) {
    console.error('Error adding progress:', error);
    res.status(400).json({
      success: false,
      message: error.message
    });
  }
});

// Update last follow-up date
router.patch('/:quotationNumber/follow-up', authenticateToken, authorize(['quotation_edit']), async (req, res) => {
  try {
    const { quotationNumber } = req.params;

    const result = await getQuotationOffers(quotationNumber);


    const updatedHeader = await updateLastFollowUp(result.header._id);

    res.json({
      success: true,
      data: updatedHeader,
      message: 'Follow-up date updated successfully'
    });
  } catch (error) {
    console.error('Error updating follow-up:', error);
    res.status(400).json({
      success: false,
      message: error.message
    });
  }
});

// ============================================================================
// UTILITY ROUTES
// ============================================================================

// Generate new quotation number
router.get('/generate/number', authenticateToken, authorize(['quotation_create']), async (req, res) => {
  try {
    const quotationNumber = await generateQuotationNumber();
    res.json({
      success: true,
      data: { quotationNumber },
      message: 'Quotation number generated successfully'
    });
  } catch (error) {
    console.error('Error generating quotation number:', error);
    res.status(400).json({
      success: false,
      message: error.message
    });
  }
});


// Migrate offer numbers (utility for existing data)
router.post('/migrate/offer-numbers', authenticateToken, authorize('admin'), async (req, res) => {
  try {
    const result = await migrateOfferNumbers();
    res.json({
      success: true,
      data: result,
      message: 'Offer numbers migrated successfully'
    });
  } catch (error) {
    console.error('Error migrating offer numbers:', error);
    res.status(400).json({
      success: false,
      message: error.message
    });
  }
});

module.exports = router;<|MERGE_RESOLUTION|>--- conflicted
+++ resolved
@@ -31,21 +31,12 @@
   migrateOfferNumbers
 } = require('../utils/quotationHelper');
 
-// =============================================================================
-// QUOTATION LISTING ROUTES
-// =============================================================================
-
-<<<<<<< HEAD
+// ============================================================================
+// QUOTATION MANAGEMENT ROUTES
+// ============================================================================
+
 // Get all quotations for the authenticated user
 router.get('/', authenticateToken, authorize(['quotation_view']), async (req, res) => {
-=======
-/**
- * GET /api/quotations
- * Permission: placeholder_test (temporary - should be quotation_view)
- * Description: Get filtered quotations based on user role and permissions
- */
-router.get('/', authenticateToken, authorize(['placeholder_test']), async (req, res) => {
->>>>>>> ccbc90f9
   try {
     const { page = 1, limit = 10, filterMode = 'all', ...filters } = req.query;
     
@@ -659,20 +650,7 @@
 });
 
 // Get specific quotation by ID
-<<<<<<< HEAD
 router.get('/by-id/:quotationId', authenticateToken, authorize(['quotation_view']), async (req, res) => {
-=======
-// =============================================================================
-// QUOTATION RETRIEVAL ROUTES
-// =============================================================================
-
-/**
- * GET /api/quotations/by-id/:quotationId
- * Permission: placeholder_test (temporary - should be quotation_view)
- * Description: Get quotation by ID
- */
-router.get('/by-id/:quotationId', authenticateToken, authorize(['placeholder_test']), async (req, res) => {
->>>>>>> ccbc90f9
   try {
     const { quotationId } = req.params;
     
@@ -709,16 +687,7 @@
 });
 
 // Get specific quotation by quotation number
-<<<<<<< HEAD
 router.get('/:quotationNumber', authenticateToken, authorize(['quotation_view']), async (req, res) => {
-=======
-/**
- * GET /api/quotations/:quotationNumber
- * Permission: placeholder_test (temporary - should be quotation_view)
- * Description: Get quotation by quotation number
- */
-router.get('/:quotationNumber', authenticateToken, authorize(['placeholder_test']), async (req, res) => {
->>>>>>> ccbc90f9
   try {
     const { quotationNumber } = req.params;
     const result = await getQuotationOffers(quotationNumber);
@@ -739,20 +708,7 @@
 });
 
 // Update quotation header
-<<<<<<< HEAD
 router.put('/:quotationNumber', authenticateToken, authorize(['quotation_edit']), async (req, res) => {
-=======
-// =============================================================================
-// QUOTATION UPDATE ROUTES
-// =============================================================================
-
-/**
- * PUT /api/quotations/:quotationNumber
- * Permission: placeholder_test (temporary - should be quotation_edit)
- * Description: Update quotation header
- */
-router.put('/:quotationNumber', authenticateToken, authorize(['placeholder_test']), async (req, res) => {
->>>>>>> ccbc90f9
   try {
     const { quotationNumber } = req.params;
     const updateData = req.body;
@@ -776,16 +732,7 @@
 });
 
 // Delete quotation (header + all offers + all items)
-<<<<<<< HEAD
 router.delete('/:quotationNumber', authenticateToken, authorize(['quotation_delete']), async (req, res) => {
-=======
-/**
- * DELETE /api/quotations/:quotationNumber
- * Permission: placeholder_test (temporary - should be quotation_delete)
- * Description: Delete quotation
- */
-router.delete('/:quotationNumber', authenticateToken, authorize(['placeholder_test']), async (req, res) => {
->>>>>>> ccbc90f9
   try {
     const { quotationNumber } = req.params;
     const result = await getQuotationOffers(quotationNumber);
@@ -837,16 +784,7 @@
 // ============================================================================
 
 // Update quotation status
-<<<<<<< HEAD
 router.patch('/:quotationNumber/status', authenticateToken, authorize(['quotation_edit']), async (req, res) => {
-=======
-/**
- * PATCH /api/quotations/:quotationNumber/status
- * Permission: placeholder_test (temporary - should be quotation_edit)
- * Description: Update quotation status
- */
-router.patch('/:quotationNumber/status', authenticateToken, authorize(['placeholder_test']), async (req, res) => {
->>>>>>> ccbc90f9
   try {
     const { quotationNumber } = req.params;
     const { status, reason, selectedOfferId, selectedOfferItemIds } = req.body;
@@ -926,20 +864,7 @@
 // ============================================================================
 
 // Get all offers for a quotation
-<<<<<<< HEAD
 router.get('/:quotationNumber/offers', authenticateToken, authorize(['quotation_view']), async (req, res) => {
-=======
-// =============================================================================
-// QUOTATION OFFER ROUTES
-// =============================================================================
-
-/**
- * GET /api/quotations/:quotationNumber/offers
- * Permission: placeholder_test (temporary - should be quotation_view)
- * Description: Get all offers for a quotation
- */
-router.get('/:quotationNumber/offers', authenticateToken, authorize(['placeholder_test']), async (req, res) => {
->>>>>>> ccbc90f9
   try {
     const { quotationNumber } = req.params;
     const result = await getQuotationOffers(quotationNumber);
