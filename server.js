--- conflicted
+++ resolved
@@ -38,7 +38,6 @@
 app.use(express.json());
 app.use(express.urlencoded({ extended: true }));
 
-<<<<<<< HEAD
 
 //MONGODB connection
 let mongoURI;
@@ -54,12 +53,6 @@
   console.log('🧰 Using DEVELOPMENT (PREPROD) database');
 }
 
-=======
-// =============================================================================
-// DATABASE CONNECTION
-// =============================================================================
-// Establish connection to MongoDB database
->>>>>>> ccbc90f9
 const connectDB = async () => {
   try {
     //const mongoURI = process.env.MONGODB_URI;
